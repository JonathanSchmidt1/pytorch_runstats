--- conflicted
+++ resolved
@@ -152,20 +152,16 @@
 
                 N = (not_nan).sum(dim=(0,) + reduce_dims)
                 new_sum = new_sum.sum(dim=0)
-<<<<<<< HEAD
-=======
-                if isinstance(N, numbers.Integral):
-                    N = torch.as_tensor([N], dtype=torch.long, device=device)
-                    new_sum = torch.as_tensor([new_sum], device=device)
->>>>>>> 623b81b4
+                # if isinstance(N, numbers.Integral):
+                #     N = torch.as_tensor([N], dtype=torch.long, device=device)
+                #     new_sum = torch.as_tensor([new_sum], device=device)
                 new_sum = new_sum.reshape((1,)+new_sum.shape)
                 N = N.reshape((1,)+N.shape)
 
             else:
 
-                new_sum = new_sum.sum(dim=0)
+                new_sum = new_sum.sum(dim=(0, ), keepdim=True)
                 # since all types are 0, the first dimension should be 1
-                new_sum = new_sum.reshape((1,)+new_sum.shape)
                 N = (
                     torch.as_tensor([batch.shape[0]], dtype=torch.long, device=device)
                     * self._reduction_factor
